#ifndef WGVK_CONFIG_H_INCLUDED
#define WGVK_CONFIG_H_INCLUDED


// Detect and define DEFAULT_BACKEND based on the target platform
#if defined(_WIN32) || defined(_WIN64)
    // Windows platform detected
    // If msvc, default to DirectX, otherwise (e.g. w64devkit) use vulkan
    #ifdef _MSC_VER
        #define DEFAULT_BACKEND WGPUBackendType_D3D12
    #else
        #define DEFAULT_BACKEND WGPUBackendType_Vulkan
    #endif
#elif defined(__APPLE__) && defined(__MACH__)
    // Apple platform detected (macOS, iOS, etc.)
    #define DEFAULT_BACKEND WGPUBackendType_Metal

#elif defined(__linux__) || defined(__unix__) || defined(__FreeBSD__)
    // Linux or Unix-like platform detected
    #define DEFAULT_BACKEND WGPUBackendType_Vulkan

#else
    // Fallback to Vulkan for any other platforms
    #define DEFAULT_BACKEND WGPUBackendType_Vulkan
    #pragma message("Unknown platform. Defaulting to Vulkan as the backend.")
#endif

#ifndef MAX_COLOR_ATTACHMENTS
    #define MAX_COLOR_ATTACHMENTS 4
#endif
#ifndef USE_VMA_ALLOCATOR
    #define USE_VMA_ALLOCATOR 0
#endif
#define VULKAN_USE_DYNAMIC_RENDERING 1
<<<<<<< HEAD
#define VULKAN_ENABLE_RAYTRACING 1
#define RAYGPU_NO_INLINE_FUNCTIONS 1
=======
#define VULKAN_ENABLE_RAYTRACING 0
>>>>>>> b9c9f01b

#if !defined(RL_MALLOC) && !defined(RL_CALLOC) && !defined(RL_REALLOC) && !defined(RL_FREE)
#define RL_MALLOC  malloc
#define RL_CALLOC  calloc
#define RL_REALLOC realloc
#define RL_FREE    free
#elif !defined(RL_MALLOC) || !defined(RL_CALLOC) || !defined(RL_REALLOC) || !defined(RL_FREE)
#error Must define all of RL_MALLOC, RL_CALLOC, RL_REALLOC and RL_FREE or none
#endif


#endif // CONFIG_H_INCLUDED<|MERGE_RESOLUTION|>--- conflicted
+++ resolved
@@ -32,12 +32,7 @@
     #define USE_VMA_ALLOCATOR 0
 #endif
 #define VULKAN_USE_DYNAMIC_RENDERING 1
-<<<<<<< HEAD
 #define VULKAN_ENABLE_RAYTRACING 1
-#define RAYGPU_NO_INLINE_FUNCTIONS 1
-=======
-#define VULKAN_ENABLE_RAYTRACING 0
->>>>>>> b9c9f01b
 
 #if !defined(RL_MALLOC) && !defined(RL_CALLOC) && !defined(RL_REALLOC) && !defined(RL_FREE)
 #define RL_MALLOC  malloc
